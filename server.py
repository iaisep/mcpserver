--- conflicted
+++ resolved
@@ -215,51 +215,42 @@
         
         # Run the server with the configured transport
         if transport == "sse":
-            logger.info(f"🔌 Using FastMCP native SSE server")
-            logger.info(f"📡 Will start on {config.server.host}:{config.server.port}")
-            logger.info("� Starting native FastMCP SSE transport...")
-            logger.info("=" * 60)
-            
-<<<<<<< HEAD
-            # Use FastMCP's built-in run method with no custom modifications
-            mcp.run(transport="sse")
-=======
+            # For SSE transport, force uvicorn direct configuration to ensure proper host binding
+            logger.info(f"🔌 Starting SSE server on {config.server.host}:{config.server.port}")
+            
             try:
                 # Force direct uvicorn configuration for reliable host binding in containers
-                logger.info("Using direct uvicorn configuration for reliable host binding")
+                logger.info("⚡ Using direct uvicorn for reliable host binding")
                 import uvicorn
                 
                 # Get ASGI app from FastMCP instance
-                mcp_app = mcp.sse_app()
-                logger.info("Successfully created MCP SSE app")
+                app = mcp.sse_app()
+                logger.info("✅ MCP SSE app created successfully")
                 
                 # Try to add health check route to existing MCP app
                 try:
                     from starlette.responses import JSONResponse
                     from starlette.routing import Route
                     
-                    # Create a simple health check function with logging
+                    # Create a simple health check function
                     async def health_check(request):
-                        logger.info("🏥 Health check endpoint accessed")
-                        return JSONResponse({"status": "healthy", "service": "mcp-odoo", "timestamp": datetime.now().isoformat()})
+                        return JSONResponse({"status": "healthy", "service": "mcp-odoo"})
                     
                     # Add health route to the existing MCP app if possible
                     if hasattr(app, 'router') and hasattr(app.router, 'routes'):
                         health_route = Route("/health", health_check)
-                        mcp_app.router.routes.append(health_route)
-                        logger.info("Added health check route to MCP app")
+                        app.router.routes.append(health_route)
+                        logger.info("✅ Health check route added")
                     else:
-                        logger.info("Cannot add health route, using MCP app as-is")
+                        logger.info("ℹ️  Health route not available")
                         
                 except Exception as e:
-                    logger.warning(f"Could not add health endpoint ({e}), using MCP app as-is")
-                
-                # Use the MCP app directly (with or without health endpoint)
-                app = mcp_app
-                logger.info("Using MCP SSE app directly")
-                
-                logger.info(f"Starting uvicorn server on {config.server.host}:{config.server.port}")
-                logger.info("MCP SSE endpoints available at standard paths (/sse, /messages)")
+                    logger.warning(f"⚠️  Health endpoint setup failed: {e}")
+                
+                logger.info(f"🚀 Starting server on {config.server.host}:{config.server.port}")
+                logger.info("📡 Endpoints: /sse, /messages, /health")
+                logger.info("🟢 Server ready - waiting for connections")
+                logger.info("=" * 60)
                 uvicorn.run(app, host=config.server.host, port=config.server.port, log_level="info")
                 
             except Exception as e:
@@ -274,7 +265,6 @@
                     # Final fallback: if direct parameters don't work, try with environment variables
                     logger.info(f"Direct host/port parameters not supported ({e}), trying environment variables approach")
                     mcp.run(transport=transport)
->>>>>>> e03566a8
         else:
             # For stdio, no host/port needed
             mcp.run(transport=transport)
